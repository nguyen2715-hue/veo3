# -*- coding: utf-8 -*-
"""
<<<<<<< HEAD
Whisk Service - Google Labs Image Remix API integration
Correct 3-step workflow from real browser traffic analysis
=======
Whisk Service - Simplified OAuth-only implementation
Based on real Google Labs browser traffic analysis
>>>>>>> 91b4975a
"""
import requests
import base64
<<<<<<< HEAD
import uuid
=======
import os
>>>>>>> 91b4975a
from typing import Dict, Any, List, Optional


<<<<<<< HEAD
# Correct Whisk API endpoints from real browser traffic
WHISK_UPLOAD_ENDPOINT = "https://labs.google/fx/api/trpc/backbone.uploadImage"
WHISK_RECIPE_ENDPOINT = "https://aisandbox-pa.googleapis.com/v1/whisk:runImageRecipe"

# Constants
MAX_REFERENCE_IMAGES = 3  # Whisk supports up to 3 reference images
IMAGE_DOWNLOAD_TIMEOUT = 30  # Timeout for downloading generated image
DEFAULT_GENERATION_TIMEOUT = 90  # Default timeout for image generation
=======
# Whisk API endpoint (OAuth-only, no upload needed)
WHISK_RECIPE_ENDPOINT = "https://aisandbox-pa.googleapis.com/v1/whisk:runImageRecipe"

# Configuration constants
MAX_REFERENCE_IMAGES = 3  # Maximum number of reference images to send
MAX_PROMPT_LENGTH = 500   # Maximum prompt length in characters
>>>>>>> 91b4975a


class WhiskError(Exception):
    """Base exception for Whisk service errors"""
    pass


class WhiskClient:
    """Simplified Whisk client using only OAuth token"""
    
    def __init__(self, oauth_tokens: Optional[List[str]] = None):
        """
        Initialize Whisk client
        
        Args:
            oauth_tokens: OAuth tokens from "Google Labs Token" field in Settings
                         (saved as 'labs_tokens' or 'tokens' in config)
        """
        self.oauth_tokens = oauth_tokens or []
        self._current_token_index = 0
    
<<<<<<< HEAD
    def _get_session_token(self) -> Optional[str]:
        """Get session token from config or init (for cookie-based upload auth)"""
        if self.session_tokens:
            return self.session_tokens[0]
        
        try:
            from utils import config as cfg
            st = cfg.load() or {}
            # Try session_tokens first (new dedicated field)
            tokens = st.get("session_tokens") or []
            if isinstance(tokens, list) and tokens:
                return tokens[0]
        except Exception:
            pass
        
        return None
    
    def _get_oauth_token(self) -> Optional[str]:
        """Get OAuth token from config or init (for Bearer token auth in generation)"""
        if self.oauth_tokens:
            return self.oauth_tokens[0]
        
        try:
            from utils import config as cfg
            st = cfg.load() or {}
            # Use labs_tokens for OAuth (existing field)
            oauth_tokens = st.get("labs_tokens") or st.get("tokens") or []
            if isinstance(oauth_tokens, list) and oauth_tokens:
                return oauth_tokens[0]
        except Exception:
            pass
        
        return None
    
    def upload_image(self, image_path: str, workflow_id: str, session_id: str) -> Optional[str]:
        """
        Step 1: Upload image with Session Token
        
        Args:
            image_path: Path to the image file
            workflow_id: Workflow UUID for this generation session
            session_id: Session ID for this generation (format: ;timestamp)
            
        Returns:
            mediaGenerationId for use in recipe
            
        Raises:
            WhiskError: If upload fails
        """
        session_token = self._get_session_token()
        if not session_token:
            raise WhiskError("No session token available for Whisk upload")
        
        # Read image file
        try:
            with open(image_path, 'rb') as f:
                image_data = f.read()
        except Exception as e:
            raise WhiskError(f"Failed to read image file: {e}")
        
        # Encode to base64
        image_b64 = base64.b64encode(image_data).decode('utf-8')
        
        # Determine mime type
        ext = Path(image_path).suffix.lower()
        mime_map = {
            '.jpg': 'image/jpeg',
            '.jpeg': 'image/jpeg',
            '.png': 'image/png',
            '.webp': 'image/webp'
        }
        mime_type = mime_map.get(ext, 'image/jpeg')
        
        # Build raw_bytes in correct format
        raw_bytes = f"data:{mime_type};base64,{image_b64}"
        
        # Upload request with cookie-based auth (correct format from real traffic)
        headers = {
            'Cookie': f'__Secure-next-auth.session-token={session_token}',
            'Content-Type': 'application/json'
        }
        
        payload = {
            "json": {
                "clientContext": {
                    "workflowId": workflow_id,
                    "sessionId": session_id
                },
                "uploadMediaInput": {
                    "mediaCategory": "MEDIA_CATEGORY_SUBJECT",
                    "rawBytes": raw_bytes
                }
            }
        }
        
        try:
            response = requests.post(
                WHISK_UPLOAD_ENDPOINT,
                headers=headers,
                json=payload,
                timeout=60
            )
            response.raise_for_status()
            data = response.json()
            
            # Extract mediaGenerationId from response
            media_id = data.get('result', {}).get('data', {}).get('json', {}).get('mediaGenerationId')
            if not media_id:
                raise WhiskError(f"No mediaGenerationId in response: {data}")
                
            return media_id
            
        except requests.RequestException as e:
            raise WhiskError(f"Upload request failed: {e}")
=======
    def _get_next_token(self) -> Optional[str]:
        """Get next OAuth token from list (with rotation)"""
        if not self.oauth_tokens:
            # Try to load from config if not provided in init
            try:
                from utils import config as cfg
                st = cfg.load() or {}
                # Check both 'labs_tokens' and 'tokens' (Settings saves to both)
                self.oauth_tokens = st.get("labs_tokens") or st.get("tokens") or []
            except Exception:
                pass
        
        if not self.oauth_tokens:
            return None
        
        token = self.oauth_tokens[self._current_token_index % len(self.oauth_tokens)]
        self._current_token_index += 1
        return token
>>>>>>> 91b4975a
    
    def generate_with_media_ids(
        self, 
        prompt: str, 
        media_ids: List[str], 
        workflow_id: str, 
        session_id: str,
        aspect_ratio: str = "9:16",
<<<<<<< HEAD
        timeout: int = DEFAULT_GENERATION_TIMEOUT
    ) -> Optional[Dict[str, Any]]:
        """
        Step 2: Generate with OAuth Token using uploaded media IDs
        
        Args:
            prompt: User instruction for generation
            media_ids: List of mediaGenerationId from Step 1
            workflow_id: Workflow UUID
            session_id: Session ID
            aspect_ratio: Aspect ratio (e.g., "9:16")
=======
        timeout: int = 90,
        debug_callback=None
    ) -> Optional[Dict[str, Any]]:
        """
        Generate image directly with OAuth token (no upload step needed)
        
        Process:
        1. Encode reference images to base64
        2. POST to whisk:runImageRecipe with OAuth token
        3. Return response with imageUrl or imageData
        
        Args:
            prompt: Text prompt for generation
            reference_images: List of paths to reference images (up to 3)
            aspect_ratio: "9:16" (PORTRAIT) or "16:9" (LANDSCAPE)
>>>>>>> 91b4975a
            timeout: Request timeout in seconds
            debug_callback: Optional callback function for debug messages
            
        Returns:
<<<<<<< HEAD
            Dict with imageUrl or None on failure
            
        Raises:
            WhiskError: If generation fails
=======
            Response dict with 'imageUrl' or 'imageData' key, or None on failure
>>>>>>> 91b4975a
        """
        def _log(msg):
            if debug_callback:
                debug_callback(msg)
        
        # Get OAuth token
        oauth_token = self._get_next_token()
        if not oauth_token:
<<<<<<< HEAD
            raise WhiskError("No OAuth token available for Whisk generation")
        
        # Map aspect ratio to Whisk format
        aspect_map = {
            "9:16": "IMAGE_ASPECT_RATIO_PORTRAIT",
            "16:9": "IMAGE_ASPECT_RATIO_LANDSCAPE",
            "1:1": "IMAGE_ASPECT_RATIO_SQUARE"
        }
        aspect_value = aspect_map.get(aspect_ratio, "IMAGE_ASPECT_RATIO_PORTRAIT")
        
        # Build recipe inputs from media IDs
        recipe_inputs = [
            {
                "mediaInput": {
                    "mediaGenerationId": mid,
                    "mediaCategory": "MEDIA_CATEGORY_SUBJECT"
                }
            }
            for mid in media_ids
        ]
        
        # Build recipe request (correct format from real traffic)
        headers = {
            'Authorization': f'Bearer {oauth_token}',
            'Content-Type': 'text/plain;charset=UTF-8'
        }
        
        payload = {
            "clientContext": {
                "workflowId": workflow_id,
                "tool": "BACKBONE",
                "sessionId": session_id
            },
            "userInstruction": prompt,
            "recipeMediaInputs": recipe_inputs,
            "imageModelSettings": {
                "imageModel": "R2I",
                "aspectRatio": aspect_value
            }
=======
            _log("[ERROR] No OAuth token available")
            return None
        
        # Encode reference images to base64
        image_data_list = []
        if reference_images:
            for img_path in reference_images[:MAX_REFERENCE_IMAGES]:
                try:
                    with open(img_path, 'rb') as f:
                        img_bytes = f.read()
                    
                    # Determine mime type
                    ext = os.path.splitext(img_path)[1].lower()
                    mime_type = {
                        '.png': 'image/png',
                        '.jpg': 'image/jpeg',
                        '.jpeg': 'image/jpeg',
                        '.webp': 'image/webp'
                    }.get(ext, 'image/jpeg')
                    
                    # Encode to base64
                    img_base64 = base64.b64encode(img_bytes).decode('utf-8')
                    image_data_list.append({
                        "mimeType": mime_type,
                        "data": img_base64
                    })
                    _log(f"[DEBUG] Encoded reference image: {os.path.basename(img_path)}")
                except Exception as e:
                    _log(f"[WARN] Failed to encode image {img_path}: {e}")
                    continue
        
        # Build request payload
        aspect_map = {
            "9:16": "PORTRAIT",
            "16:9": "LANDSCAPE",
            "1:1": "SQUARE"
        }
        
        payload = {
            "prompt": prompt[:MAX_PROMPT_LENGTH],
            "aspectRatio": aspect_map.get(aspect_ratio, "PORTRAIT"),
            "referenceImages": image_data_list,
            "numResults": 1
        }
        
        headers = {
            "Authorization": f"Bearer {oauth_token}",
            "Content-Type": "application/json"
>>>>>>> 91b4975a
        }
        
        # Make request
        try:
            _log(f"[DEBUG] Sending Whisk request with {len(image_data_list)} references...")
            response = requests.post(
                WHISK_RECIPE_ENDPOINT,
                json=payload,
                headers=headers,
                timeout=timeout
            )
            
<<<<<<< HEAD
            # Extract image URL from response
            if 'generatedImages' in data and data['generatedImages']:
                return {"imageUrl": data['generatedImages'][0].get('imageUrl')}
            
            raise WhiskError(f"No generatedImages in response: {data}")
            
        except requests.RequestException as e:
            raise WhiskError(f"Recipe request failed: {e}")
    
    def generate_with_references(
        self,
        prompt: str,
        reference_images: Optional[List[str]] = None,
        aspect_ratio: str = "9:16",
        timeout: int = 120,
        debug_callback=None
    ) -> Optional[Dict[str, Any]]:
        """
        Complete 3-step workflow: Upload → Generate → Result
        
        Args:
            prompt: Text prompt for generation
            reference_images: List of paths to reference images (up to 3)
            aspect_ratio: Aspect ratio (e.g., "9:16", "16:9", "1:1")
            timeout: Request timeout in seconds
            debug_callback: Optional callback for debug logging
            
        Returns:
            Dict with imageUrl or None on failure
            
        Raises:
            WhiskError: If generation fails
        """
        def log(msg):
            if debug_callback:
                debug_callback(msg)
        
        # Generate workflow ID and session ID
        workflow_id = str(uuid.uuid4())
        # Session ID format from real traffic: semicolon followed by timestamp in milliseconds
        session_id = f";{int(time.time() * 1000)}"
        
        log(f"[INFO] Step 1/3: Uploading reference images...")
        
        # Step 1: Upload all reference images
        media_ids = []
        if reference_images:
            for i, img_path in enumerate(reference_images[:MAX_REFERENCE_IMAGES]):
                try:
                    log(f"[DEBUG] Uploading {Path(img_path).name}...")
                    media_id = self.upload_image(img_path, workflow_id, session_id)
                    if media_id:
                        media_ids.append(media_id)
                        log(f"[SUCCESS] Got mediaGenerationId: {media_id[:20]}...")
                except Exception as e:
                    log(f"[WARN] Failed to upload {img_path}: {e}")
        
        if not media_ids:
            raise WhiskError("No images uploaded successfully")
        
        log(f"[INFO] Step 2/3: Generating image...")
        
        # Step 2: Generate with media IDs
        result = self.generate_with_media_ids(
            prompt, media_ids, workflow_id, session_id, 
            aspect_ratio, timeout
        )
        
        if result and result.get("imageUrl"):
            log(f"[SUCCESS] Got image URL: {result['imageUrl'][:50]}...")
            log(f"[INFO] Step 3/3: Image ready")
        
        return result
=======
            if response.status_code == 200:
                result = response.json()
                _log(f"[DEBUG] Whisk success! Response keys: {list(result.keys())}")
                return self._parse_image_response(result, _log)
            elif response.status_code in (401, 403):
                _log(f"[ERROR] OAuth token expired or invalid ({response.status_code})")
                return None
            else:
                _log(f"[ERROR] Whisk API error: {response.status_code} - {response.text[:200]}")
                return None
                
        except requests.Timeout:
            _log(f"[ERROR] Whisk request timeout after {timeout}s")
            return None
        except Exception as e:
            _log(f"[ERROR] Whisk request failed: {e}")
            return None
    
    def _parse_image_response(self, result: Dict[str, Any], _log) -> Optional[Dict[str, Any]]:
        """Parse image URL or data from Whisk response"""
        # Check for imageUrl (direct URL to generated image)
        if "imageUrl" in result:
            _log("[SUCCESS] Got image URL from Whisk")
            return {"imageUrl": result["imageUrl"]}
        
        # Check for imageData (base64 encoded)
        if "imageData" in result:
            _log("[SUCCESS] Got base64 image data from Whisk")
            return {"imageData": result["imageData"]}
        
        # Check for nested results (generatedImages array)
        if "generatedImages" in result and isinstance(result["generatedImages"], list):
            if len(result["generatedImages"]) > 0:
                first_img = result["generatedImages"][0]
                if "imageUrl" in first_img:
                    _log("[SUCCESS] Got image URL from generatedImages[0]")
                    return {"imageUrl": first_img["imageUrl"]}
                if "imageData" in first_img:
                    _log("[SUCCESS] Got image data from generatedImages[0]")
                    return {"imageData": first_img["imageData"]}
        
        _log(f"[ERROR] No image data in Whisk response: {list(result.keys())}")
        return None
>>>>>>> 91b4975a



# Simplified interface function for backward compatibility
def generate_image(
    prompt: str,
    model_image: Optional[str] = None,
    product_image: Optional[str] = None,
    timeout: int = 90
) -> bytes:
    """
    Simplified interface for generating images with model and product references
<<<<<<< HEAD
    Uses WhiskClient 3-step workflow with auto-fallback to Gemini on failure
=======
    Uses simplified OAuth-only WhiskClient with auto-fallback to Gemini on failure
>>>>>>> 91b4975a
    
    Args:
        prompt: Text prompt for image generation
        model_image: Path to model/person reference image
        product_image: Path to product reference image
        timeout: Request timeout in seconds
        
    Returns:
        Generated image as bytes
        
    Raises:
        WhiskError: If both Whisk and Gemini fail
    """
<<<<<<< HEAD
    # Try Whisk 3-step workflow first
=======
    # Try Whisk first with OAuth-only approach
>>>>>>> 91b4975a
    try:
        client = WhiskClient()
        reference_images = []
        if model_image:
            reference_images.append(model_image)
        if product_image:
            reference_images.append(product_image)
        
        result = client.generate_with_references(
            prompt=prompt,
            reference_images=reference_images if reference_images else None,
            timeout=timeout
        )
        
<<<<<<< HEAD
        # Step 3: Download image
        if result and result.get("imageUrl"):
            img_response = requests.get(result["imageUrl"], timeout=IMAGE_DOWNLOAD_TIMEOUT)
            img_response.raise_for_status()
            return img_response.content
        
        raise WhiskError("No imageUrl in result")
=======
        if result:
            # Download image from URL
            if "imageUrl" in result:
                img_response = requests.get(result["imageUrl"], timeout=60)
                img_response.raise_for_status()
                return img_response.content
            
            # Decode base64 image data
            if "imageData" in result:
                return base64.b64decode(result["imageData"])
        
        # If no result, fall through to Gemini
        raise WhiskError("No image data returned from Whisk")
>>>>>>> 91b4975a
        
    except Exception as whisk_error:
        # Auto-fallback to Gemini
        try:
            from services import image_gen_service
            img_data = image_gen_service.generate_image_gemini(prompt, timeout)
            if img_data:
                return img_data
            raise WhiskError(f"Gemini returned no data")
        except Exception as gemini_error:
            raise WhiskError(f"Whisk failed: {whisk_error}. Gemini fallback failed: {gemini_error}")<|MERGE_RESOLUTION|>--- conflicted
+++ resolved
@@ -1,24 +1,14 @@
 # -*- coding: utf-8 -*-
 """
-<<<<<<< HEAD
 Whisk Service - Google Labs Image Remix API integration
 Correct 3-step workflow from real browser traffic analysis
-=======
-Whisk Service - Simplified OAuth-only implementation
-Based on real Google Labs browser traffic analysis
->>>>>>> 91b4975a
 """
 import requests
 import base64
-<<<<<<< HEAD
 import uuid
-=======
-import os
->>>>>>> 91b4975a
 from typing import Dict, Any, List, Optional
 
 
-<<<<<<< HEAD
 # Correct Whisk API endpoints from real browser traffic
 WHISK_UPLOAD_ENDPOINT = "https://labs.google/fx/api/trpc/backbone.uploadImage"
 WHISK_RECIPE_ENDPOINT = "https://aisandbox-pa.googleapis.com/v1/whisk:runImageRecipe"
@@ -27,14 +17,6 @@
 MAX_REFERENCE_IMAGES = 3  # Whisk supports up to 3 reference images
 IMAGE_DOWNLOAD_TIMEOUT = 30  # Timeout for downloading generated image
 DEFAULT_GENERATION_TIMEOUT = 90  # Default timeout for image generation
-=======
-# Whisk API endpoint (OAuth-only, no upload needed)
-WHISK_RECIPE_ENDPOINT = "https://aisandbox-pa.googleapis.com/v1/whisk:runImageRecipe"
-
-# Configuration constants
-MAX_REFERENCE_IMAGES = 3  # Maximum number of reference images to send
-MAX_PROMPT_LENGTH = 500   # Maximum prompt length in characters
->>>>>>> 91b4975a
 
 
 class WhiskError(Exception):
@@ -56,7 +38,6 @@
         self.oauth_tokens = oauth_tokens or []
         self._current_token_index = 0
     
-<<<<<<< HEAD
     def _get_session_token(self) -> Optional[str]:
         """Get session token from config or init (for cookie-based upload auth)"""
         if self.session_tokens:
@@ -171,26 +152,6 @@
             
         except requests.RequestException as e:
             raise WhiskError(f"Upload request failed: {e}")
-=======
-    def _get_next_token(self) -> Optional[str]:
-        """Get next OAuth token from list (with rotation)"""
-        if not self.oauth_tokens:
-            # Try to load from config if not provided in init
-            try:
-                from utils import config as cfg
-                st = cfg.load() or {}
-                # Check both 'labs_tokens' and 'tokens' (Settings saves to both)
-                self.oauth_tokens = st.get("labs_tokens") or st.get("tokens") or []
-            except Exception:
-                pass
-        
-        if not self.oauth_tokens:
-            return None
-        
-        token = self.oauth_tokens[self._current_token_index % len(self.oauth_tokens)]
-        self._current_token_index += 1
-        return token
->>>>>>> 91b4975a
     
     def generate_with_media_ids(
         self, 
@@ -199,7 +160,6 @@
         workflow_id: str, 
         session_id: str,
         aspect_ratio: str = "9:16",
-<<<<<<< HEAD
         timeout: int = DEFAULT_GENERATION_TIMEOUT
     ) -> Optional[Dict[str, Any]]:
         """
@@ -211,35 +171,14 @@
             workflow_id: Workflow UUID
             session_id: Session ID
             aspect_ratio: Aspect ratio (e.g., "9:16")
-=======
-        timeout: int = 90,
-        debug_callback=None
-    ) -> Optional[Dict[str, Any]]:
-        """
-        Generate image directly with OAuth token (no upload step needed)
-        
-        Process:
-        1. Encode reference images to base64
-        2. POST to whisk:runImageRecipe with OAuth token
-        3. Return response with imageUrl or imageData
-        
-        Args:
-            prompt: Text prompt for generation
-            reference_images: List of paths to reference images (up to 3)
-            aspect_ratio: "9:16" (PORTRAIT) or "16:9" (LANDSCAPE)
->>>>>>> 91b4975a
             timeout: Request timeout in seconds
             debug_callback: Optional callback function for debug messages
             
         Returns:
-<<<<<<< HEAD
             Dict with imageUrl or None on failure
             
         Raises:
             WhiskError: If generation fails
-=======
-            Response dict with 'imageUrl' or 'imageData' key, or None on failure
->>>>>>> 91b4975a
         """
         def _log(msg):
             if debug_callback:
@@ -248,7 +187,6 @@
         # Get OAuth token
         oauth_token = self._get_next_token()
         if not oauth_token:
-<<<<<<< HEAD
             raise WhiskError("No OAuth token available for Whisk generation")
         
         # Map aspect ratio to Whisk format
@@ -288,56 +226,6 @@
                 "imageModel": "R2I",
                 "aspectRatio": aspect_value
             }
-=======
-            _log("[ERROR] No OAuth token available")
-            return None
-        
-        # Encode reference images to base64
-        image_data_list = []
-        if reference_images:
-            for img_path in reference_images[:MAX_REFERENCE_IMAGES]:
-                try:
-                    with open(img_path, 'rb') as f:
-                        img_bytes = f.read()
-                    
-                    # Determine mime type
-                    ext = os.path.splitext(img_path)[1].lower()
-                    mime_type = {
-                        '.png': 'image/png',
-                        '.jpg': 'image/jpeg',
-                        '.jpeg': 'image/jpeg',
-                        '.webp': 'image/webp'
-                    }.get(ext, 'image/jpeg')
-                    
-                    # Encode to base64
-                    img_base64 = base64.b64encode(img_bytes).decode('utf-8')
-                    image_data_list.append({
-                        "mimeType": mime_type,
-                        "data": img_base64
-                    })
-                    _log(f"[DEBUG] Encoded reference image: {os.path.basename(img_path)}")
-                except Exception as e:
-                    _log(f"[WARN] Failed to encode image {img_path}: {e}")
-                    continue
-        
-        # Build request payload
-        aspect_map = {
-            "9:16": "PORTRAIT",
-            "16:9": "LANDSCAPE",
-            "1:1": "SQUARE"
-        }
-        
-        payload = {
-            "prompt": prompt[:MAX_PROMPT_LENGTH],
-            "aspectRatio": aspect_map.get(aspect_ratio, "PORTRAIT"),
-            "referenceImages": image_data_list,
-            "numResults": 1
-        }
-        
-        headers = {
-            "Authorization": f"Bearer {oauth_token}",
-            "Content-Type": "application/json"
->>>>>>> 91b4975a
         }
         
         # Make request
@@ -350,7 +238,6 @@
                 timeout=timeout
             )
             
-<<<<<<< HEAD
             # Extract image URL from response
             if 'generatedImages' in data and data['generatedImages']:
                 return {"imageUrl": data['generatedImages'][0].get('imageUrl')}
@@ -424,51 +311,6 @@
             log(f"[INFO] Step 3/3: Image ready")
         
         return result
-=======
-            if response.status_code == 200:
-                result = response.json()
-                _log(f"[DEBUG] Whisk success! Response keys: {list(result.keys())}")
-                return self._parse_image_response(result, _log)
-            elif response.status_code in (401, 403):
-                _log(f"[ERROR] OAuth token expired or invalid ({response.status_code})")
-                return None
-            else:
-                _log(f"[ERROR] Whisk API error: {response.status_code} - {response.text[:200]}")
-                return None
-                
-        except requests.Timeout:
-            _log(f"[ERROR] Whisk request timeout after {timeout}s")
-            return None
-        except Exception as e:
-            _log(f"[ERROR] Whisk request failed: {e}")
-            return None
-    
-    def _parse_image_response(self, result: Dict[str, Any], _log) -> Optional[Dict[str, Any]]:
-        """Parse image URL or data from Whisk response"""
-        # Check for imageUrl (direct URL to generated image)
-        if "imageUrl" in result:
-            _log("[SUCCESS] Got image URL from Whisk")
-            return {"imageUrl": result["imageUrl"]}
-        
-        # Check for imageData (base64 encoded)
-        if "imageData" in result:
-            _log("[SUCCESS] Got base64 image data from Whisk")
-            return {"imageData": result["imageData"]}
-        
-        # Check for nested results (generatedImages array)
-        if "generatedImages" in result and isinstance(result["generatedImages"], list):
-            if len(result["generatedImages"]) > 0:
-                first_img = result["generatedImages"][0]
-                if "imageUrl" in first_img:
-                    _log("[SUCCESS] Got image URL from generatedImages[0]")
-                    return {"imageUrl": first_img["imageUrl"]}
-                if "imageData" in first_img:
-                    _log("[SUCCESS] Got image data from generatedImages[0]")
-                    return {"imageData": first_img["imageData"]}
-        
-        _log(f"[ERROR] No image data in Whisk response: {list(result.keys())}")
-        return None
->>>>>>> 91b4975a
 
 
 
@@ -481,11 +323,7 @@
 ) -> bytes:
     """
     Simplified interface for generating images with model and product references
-<<<<<<< HEAD
     Uses WhiskClient 3-step workflow with auto-fallback to Gemini on failure
-=======
-    Uses simplified OAuth-only WhiskClient with auto-fallback to Gemini on failure
->>>>>>> 91b4975a
     
     Args:
         prompt: Text prompt for image generation
@@ -499,11 +337,7 @@
     Raises:
         WhiskError: If both Whisk and Gemini fail
     """
-<<<<<<< HEAD
     # Try Whisk 3-step workflow first
-=======
-    # Try Whisk first with OAuth-only approach
->>>>>>> 91b4975a
     try:
         client = WhiskClient()
         reference_images = []
@@ -518,7 +352,6 @@
             timeout=timeout
         )
         
-<<<<<<< HEAD
         # Step 3: Download image
         if result and result.get("imageUrl"):
             img_response = requests.get(result["imageUrl"], timeout=IMAGE_DOWNLOAD_TIMEOUT)
@@ -526,21 +359,6 @@
             return img_response.content
         
         raise WhiskError("No imageUrl in result")
-=======
-        if result:
-            # Download image from URL
-            if "imageUrl" in result:
-                img_response = requests.get(result["imageUrl"], timeout=60)
-                img_response.raise_for_status()
-                return img_response.content
-            
-            # Decode base64 image data
-            if "imageData" in result:
-                return base64.b64decode(result["imageData"])
-        
-        # If no result, fall through to Gemini
-        raise WhiskError("No image data returned from Whisk")
->>>>>>> 91b4975a
         
     except Exception as whisk_error:
         # Auto-fallback to Gemini
